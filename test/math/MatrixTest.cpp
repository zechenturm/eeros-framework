--- conflicted
+++ resolved
@@ -47,13 +47,8 @@
 	  
 	};
 
-<<<<<<< HEAD
-const double MAX_DEVIATION = 0.001; //in %	
-const int NUMBER_OF_ROT_TESTING_DATA = 7; 
-=======
 const double MAX_DEVIATION = 0.1; //in %	
 constexpr int NUMBER_OF_ROT_TESTING_DATA = 7; 
->>>>>>> 95fa338a
 	
 	
 double abs(double a){
