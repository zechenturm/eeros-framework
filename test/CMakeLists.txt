
##### UNIT TESTS #####

include_directories(${EEROS_SOURCE_DIR}/includes ${EEROS_BINARY_DIR} ${EEROS_SOURCE_DIR}/test)

set(TEST_DATA_DIR ${CMAKE_SOURCE_DIR}/test/data)

##########################
# load and add googletest
##########################
# Download and unpack googletest at configure time
configure_file(CMakeLists.txt.in ${EEROS_BINARY_DIR}/test/googletest-download/CMakeLists.txt)
execute_process(COMMAND ${CMAKE_COMMAND} -G "${CMAKE_GENERATOR}" .
  RESULT_VARIABLE result
  WORKING_DIRECTORY ${EEROS_BINARY_DIR}/test/googletest-download )
if(result)
  message(FATAL_ERROR "CMake step for googletest failed: ${result}")
endif()
execute_process(COMMAND ${CMAKE_COMMAND} --build .
  RESULT_VARIABLE result
  WORKING_DIRECTORY ${EEROS_BINARY_DIR}/test/googletest-download )
if(result)
  message(FATAL_ERROR "Build step for googletest failed: ${result}")
endif()

<<<<<<< HEAD
add_subdirectory(core)
add_subdirectory(math)
add_subdirectory(control)
add_subdirectory(safety)
=======
# Prevent overriding the parent project's compiler/linker
# settings on Windows
set(gtest_force_shared_crt ON CACHE BOOL "" FORCE)

# Add googletest directly to our build. This defines
# the gtest and gtest_main targets.
add_subdirectory(${EEROS_BINARY_DIR}/test/googletest-src
                 ${EEROS_BINARY_DIR}/test/googletest-build)

# The gtest/gtest_main targets carry header search path
# dependencies automatically when using CMake 2.8.11 or
# later. Otherwise we have to add them here ourselves.
if (CMAKE_VERSION VERSION_LESS 2.8.11)
  include_directories("${gtest_SOURCE_DIR}/include")
endif()

#######################
# EEROS test sources
#######################

macro(add_eeros_test_sources)
    file(RELATIVE_PATH _relPath "${PROJECT_SOURCE_DIR}/test" "${CMAKE_CURRENT_SOURCE_DIR}")
    foreach(_test ${ARGN})
        if(_relPath)
            list(APPEND EEROS_TEST_SRCS "${_relPath}/${_test}")
        else()
            list(APPEND EEROS_TEST_SRCS "${_test}")
        endif()
    endforeach()
    if(_relPath)
        # propagate EEROS_TEST_SRCS to parent directory
        set(EEROS_TEST_SRCS ${EEROS_TEST_SRCS} PARENT_SCOPE)
    endif()
endmacro()

#add_subdirectory(core)
#add_subdirectory(math)
#add_subdirectory(control)
#add_subdirectory(safety)
add_subdirectory(hal)

add_eeros_test_sources(RunAllTests.cpp)
add_eeros_test_sources(EerosEnvironment.cpp)
add_eeros_test_sources(EerosEnvironmentInvalidConfig.cpp)

add_executable(unitTests ${EEROS_TEST_SRCS})
target_link_libraries(unitTests ${EXTERNAL_LIBS} eeros dl ucl gtest_main)
add_test(NAME eeros_unit_tests COMMAND unitTests)

set( HAL_CONFIG_FILES
      ${EEROS_SOURCE_DIR}/test/hal/loadConfigComedi.json
      ${EEROS_SOURCE_DIR}/test/hal/loadConfigFlink.json
      ${EEROS_SOURCE_DIR}/test/hal/loadConfigSim.json
      ${EEROS_SOURCE_DIR}/test/hal/invalidScaleComedi.json
      ${EEROS_SOURCE_DIR}/test/hal/invalidScaleFlink.json
      ${EEROS_SOURCE_DIR}/test/hal/invalidScaleSim.json
      ${EEROS_SOURCE_DIR}/test/hal/invalidChannelComedi.json
      ${EEROS_SOURCE_DIR}/test/hal/invalidChannelFlink.json
      ${EEROS_SOURCE_DIR}/test/hal/invalidChannelSim.json
      ${EEROS_SOURCE_DIR}/test/hal/invalidTypeComedi.json
      ${EEROS_SOURCE_DIR}/test/hal/invalidTypeFlink.json
      ${EEROS_SOURCE_DIR}/test/hal/invalidTypeSim.json
      ${EEROS_SOURCE_DIR}/test/hal/invalidLib.json )
      
foreach( halConfig_i ${HAL_CONFIG_FILES})
          add_custom_command(TARGET unitTests POST_BUILD COMMAND ${CMAKE_COMMAND} -E copy ${halConfig_i} "${EEROS_BINARY_DIR}/test/")
endforeach( halConfig_i )
>>>>>>> 0f23a9dc
<|MERGE_RESOLUTION|>--- conflicted
+++ resolved
@@ -23,12 +23,6 @@
   message(FATAL_ERROR "Build step for googletest failed: ${result}")
 endif()
 
-<<<<<<< HEAD
-add_subdirectory(core)
-add_subdirectory(math)
-add_subdirectory(control)
-add_subdirectory(safety)
-=======
 # Prevent overriding the parent project's compiler/linker
 # settings on Windows
 set(gtest_force_shared_crt ON CACHE BOOL "" FORCE)
@@ -64,10 +58,10 @@
     endif()
 endmacro()
 
-#add_subdirectory(core)
-#add_subdirectory(math)
-#add_subdirectory(control)
-#add_subdirectory(safety)
+add_subdirectory(core)
+add_subdirectory(math)
+add_subdirectory(control)
+add_subdirectory(safety)
 add_subdirectory(hal)
 
 add_eeros_test_sources(RunAllTests.cpp)
@@ -95,5 +89,4 @@
       
 foreach( halConfig_i ${HAL_CONFIG_FILES})
           add_custom_command(TARGET unitTests POST_BUILD COMMAND ${CMAKE_COMMAND} -E copy ${halConfig_i} "${EEROS_BINARY_DIR}/test/")
-endforeach( halConfig_i )
->>>>>>> 0f23a9dc
+endforeach( halConfig_i )