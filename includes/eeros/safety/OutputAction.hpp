--- conflicted
+++ resolved
@@ -11,71 +11,47 @@
 
 		class OutputAction {
 		public:
-			OutputAction(hal::PeripheralOutputInterface* out) : output(out) { }
+			OutputAction(hal::OutputInterface* out) : output(out) { }
 			virtual ~OutputAction() { }
 			virtual void set() = 0;
-			virtual hal::PeripheralOutputInterface* getOutput() {return output;}
+			virtual hal::OutputInterface* getOutput() {return output;}
 		protected:
-			hal::PeripheralOutputInterface* output;
+			hal::OutputInterface* output;
 		};
 		
 		template <typename T>
 		class LeaveOutputAction : public OutputAction {
 		public:
-<<<<<<< HEAD
-			LeaveOutputAction(eeros::hal::Output<T>& output) : output(output) { }
+			LeaveOutputAction(hal::Output<T>* output) : OutputAction(output) { }
 			virtual ~LeaveOutputAction() { }
 			virtual void set() { }
-		private:
-			eeros::hal::Output<T>& output;
-=======
-			LeaveOutputAction(hal::PeripheralOutput<T>* output) : OutputAction(output) { }
-			virtual ~LeaveOutputAction() { }
-			virtual void set() { }
->>>>>>> f4d8c8e3
 		};
 
 		template < typename T >
 		class SetOutputAction : public OutputAction {
 		public:
-<<<<<<< HEAD
-			SetOutputAction(eeros::hal::Output<T>& output, T value) : output(output), value(value) { }
-=======
-			SetOutputAction(hal::PeripheralOutput<T>* output, T value) : OutputAction(output), value(value) { }
->>>>>>> f4d8c8e3
+			SetOutputAction(hal::Output<T>* output, T value) : OutputAction(output), value(value) { }
 			virtual ~SetOutputAction() { }
 			virtual void set() { 
-				dynamic_cast<hal::PeripheralOutput<T>*>(output)->set(value);
+				dynamic_cast<hal::Output<T>*>(output)->set(value);
 			}
 		private:
-<<<<<<< HEAD
-			eeros::hal::Output<T>& output;
-=======
->>>>>>> f4d8c8e3
 			T value;
 		};
 	
 		template < typename T >
 		class ToggleOutputAction : public OutputAction {
 		public:
-<<<<<<< HEAD
-			ToggleOutputAction(eeros::hal::Output<T>& output, T low, T high) : output(output), value(low), low(low), high(high) { }
-=======
-			ToggleOutputAction(hal::PeripheralOutput<T>* output, T low, T high) : OutputAction(output), value(low), low(low), high(high) { }
->>>>>>> f4d8c8e3
+			ToggleOutputAction(hal::Output<T>* output, T low, T high) : OutputAction(output), value(low), low(low), high(high) { }
 			virtual ~ToggleOutputAction() { }
 			virtual void set() {
-				dynamic_cast<hal::PeripheralOutput<T>*>(output)->set(value);
+				dynamic_cast<hal::Output<T>*>(output)->set(value);
 				if (value == low)
 					value = high;
 				else
 					value = low;
 			}
 		private:
-<<<<<<< HEAD
-			eeros::hal::Output<bool>& output;
-=======
->>>>>>> f4d8c8e3
 			T value;
 			T low;
 			T high;
@@ -87,13 +63,8 @@
 		}
 		
 		template <typename T>
-<<<<<<< HEAD
 		SetOutputAction<T>* set(eeros::hal::Output<T>* output, T value) {
-			return new SetOutputAction<T>(*output, value);
-=======
-		SetOutputAction<T>* set(eeros::hal::PeripheralOutput<T>* output, T value) {
 			return new SetOutputAction<T>(output, value);
->>>>>>> f4d8c8e3
 		}
 
 		template <typename T>
@@ -102,28 +73,18 @@
 		}
 		
 		template <typename T>
-<<<<<<< HEAD
 		LeaveOutputAction<T>* leave(eeros::hal::Output<T>* output) {
-			return new LeaveOutputAction<T>(*output);
+			return new LeaveOutputAction<T>(output);
+		}
+		
+		template <typename T>
+		ToggleOutputAction<T>* toggle(eeros::hal::Output<T>& output, T low = false, T high = true) {
+			return new ToggleOutputAction<T>(output, low, high );
 		}
 		
 		template <typename T>
 		ToggleOutputAction<T>* toggle(eeros::hal::Output<T>* output, T low = false, T high = true) {
-			return new ToggleOutputAction<T>(*output, low, high );
-=======
-		LeaveOutputAction<T>* leave(eeros::hal::PeripheralOutput<T>* output) {
-			return new LeaveOutputAction<T>(output);
-		}
-		
-		template <typename T>
-		ToggleOutputAction<T>* toggle(eeros::hal::PeripheralOutput<T>& output, T low = false, T high = true) {
 			return new ToggleOutputAction<T>(output, low, high );
-		}
-		
-		template <typename T>
-		ToggleOutputAction<T>* toggle(eeros::hal::PeripheralOutput<T>* output, T low = false, T high = true) {
-			return new ToggleOutputAction<T>(output, low, high );
->>>>>>> f4d8c8e3
 		}
 	};
 };
