--- conflicted
+++ resolved
@@ -13,15 +13,14 @@
 		{
 		public:
 			StreamLogWriter(std::ostream& out);
-
+			
 			virtual void show(unsigned level = ~0);
-
+			
 			virtual void begin(unsigned level, unsigned category);
 			virtual void end();
-
+			
 			virtual void endl();
-
-<<<<<<< HEAD
+			
 			virtual LogWriter& operator<<(int value);
 			virtual LogWriter& operator<<(unsigned int value);
 			virtual LogWriter& operator<<(long value);
@@ -29,15 +28,7 @@
 			virtual LogWriter& operator<<(const std::string& value);
 			virtual LogWriter& operator<<(std::ostream& os);
 			virtual LogWriter& operator<<(void (*f)(LogWriter&));
-=======
-			virtual LogWriter& operator <<(int value);
-			virtual LogWriter& operator<<(unsigned int value);
-			virtual LogWriter& operator <<(double value);
-			virtual LogWriter& operator <<(const std::string& value);
-			virtual LogWriter& operator<<(std::ostream& os);
-			virtual LogWriter& operator <<(void (*f)(LogWriter&));
->>>>>>> f23e8e8a
-
+			
 		private:
 			Mutex mutex;
 			Lock lock;
