--- conflicted
+++ resolved
@@ -15,13 +15,8 @@
 
 		public:
 			PeripheralOutput(std::string id) : hal(hal::HAL::instance()) {
-<<<<<<< HEAD
-				systemOutput = dynamic_cast<hal::PeripheralOutput<T>*>(hal.getPeripheralOutput(id));
+				systemOutput = dynamic_cast<hal::Output<T>*>(hal.getOutput(id));
 				if(systemOutput == nullptr) throw Fault("Peripheral output '" + id + "' not found!");
-=======
-				systemOutput = dynamic_cast<hal::Output<T>*>(hal.getOutput(id));
-				if(systemOutput == nullptr) throw EEROSException("Peripheral output '" + id + "' not found!");
->>>>>>> 0f23a9dc
 			}
 			
 			virtual void run() {
