#ifndef ORG_EEROS_CONTROL_PERIPHERALINPUT_HPP
#define ORG_EEROS_CONTROL_PERIPHERALINPUT_HPP

#include <eeros/control/Block1o.hpp>
#include <eeros/hal/HAL.hpp>
<<<<<<< HEAD
#include <eeros/hal/PeripheralInput.hpp>
#include <eeros/core/Fault.hpp>
=======
#include <eeros/hal/Input.hpp>
#include <eeros/core/EEROSException.hpp>
>>>>>>> 0f23a9dc

namespace eeros {
	namespace control {

		template < typename T = double >
		class PeripheralInput : public Block1o<T> {

		public:
			PeripheralInput(std::string id) : hal(hal::HAL::instance()) {
<<<<<<< HEAD
				systemInput = dynamic_cast<eeros::hal::PeripheralInput<T>*>(hal.getPeripheralInput(id));
				if(systemInput == nullptr) throw Fault("Peripheral input '" + id + "' not found!");
=======
				systemInput = dynamic_cast<eeros::hal::Input<T>*>(hal.getInput(id));
				if(systemInput == nullptr) throw EEROSException("Peripheral input '" + id + "' not found!");
>>>>>>> 0f23a9dc
			}
			
			virtual void run() {
				this->out.getSignal().setValue(systemInput->get());
				this->out.getSignal().setTimestamp(System::getTimeNs());
			}

		private:
			hal::HAL& hal;
			hal::Input<T>* systemInput;
		};

	};
};

#endif // ORG_EEROS_CONTROL_PERIPHERALINPUT_HPP<|MERGE_RESOLUTION|>--- conflicted
+++ resolved
@@ -3,13 +3,7 @@
 
 #include <eeros/control/Block1o.hpp>
 #include <eeros/hal/HAL.hpp>
-<<<<<<< HEAD
-#include <eeros/hal/PeripheralInput.hpp>
 #include <eeros/core/Fault.hpp>
-=======
-#include <eeros/hal/Input.hpp>
-#include <eeros/core/EEROSException.hpp>
->>>>>>> 0f23a9dc
 
 namespace eeros {
 	namespace control {
@@ -19,13 +13,8 @@
 
 		public:
 			PeripheralInput(std::string id) : hal(hal::HAL::instance()) {
-<<<<<<< HEAD
-				systemInput = dynamic_cast<eeros::hal::PeripheralInput<T>*>(hal.getPeripheralInput(id));
+				systemInput = dynamic_cast<eeros::hal::Input<T>*>(hal.getInput(id));
 				if(systemInput == nullptr) throw Fault("Peripheral input '" + id + "' not found!");
-=======
-				systemInput = dynamic_cast<eeros::hal::Input<T>*>(hal.getInput(id));
-				if(systemInput == nullptr) throw EEROSException("Peripheral input '" + id + "' not found!");
->>>>>>> 0f23a9dc
 			}
 			
 			virtual void run() {
