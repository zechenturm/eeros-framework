#################################################
#### Main CMake file for the EEROS Framework ####
#################################################

## Check cmake version, we need 2.8 or newer
cmake_minimum_required(VERSION 2.8)

## EEROS Robotic Framework
project(EEROS)

## Additional include and link directories
include_directories(${ADDITIONAL_INCLUDE_DIRS})
link_directories(${ADDITIONAL_LINK_DIRS})

## Install directive for the header files
INSTALL(DIRECTORY ${CMAKE_CURRENT_SOURCE_DIR}/includes/eeros DESTINATION include)

## Load CMake modules
include(CheckCXXCompilerFlag)

<<<<<<< HEAD
# Check environment
if(WIN32 AND NOT CYGWIN)
	set(WINDOWS TRUE) # Windows (native)
elseif(UNIX)
	set(POSIX TRUE) # Linux, BSD, Mac OS X, ...
	if(${CMAKE_SYSTEM_NAME} MATCHES "Linux")
		set(LINUX TRUE) # GNU/Linux
		
		# Check for Xenomai
		set(XENOMAI_SEARCH_PATH /usr/xenomai /usr) # set the search path
		find_path(XENOMAI_DIR include/xeno_config.h ${XENOMAI_SEARCH_PATH}) # find xeno-config.h
		if(XENOMAI_DIR) # Xenomai available
			set(XENOMAI_INCLUDE_DIR ${XENOMAI_DIR}/include)
			set(XENOMAI_INCLUDE_POSIX_DIR ${XENOMAI_DIR}/include/posix)
			find_library(XENOMAI_LIBRARY_NATIVE  native  ${XENOMAI_DIR}/lib )
			find_library(XENOMAI_LIBRARY_XENOMAI xenomai ${XENOMAI_DIR}/lib )
			find_library(XENOMAI_LIBRARY_PTHREAD_RT pthread_rt rtdm ${XENOMAI_DIR}/lib )
			find_library(XENOMAI_LIBRARY_RTDM    rtdm    ${XENOMAI_DIR}/lib )
			find_file(XENOMAI_POSIX_WRAPPERS lib/posix.wrappers ${XENOMAI_SEARCH_PATH} ) # find the posix wrappers
			set( XENOMAI_EXE_LINKER_FLAGS "-Wl,@${XENOMAI_POSIX_WRAPPERS}" ) # set the linker flags
			set(XENOMAI_DEFINITIONS "-D_GNU_SOURCE -D_REENTRANT -Wall -pipe -D__XENO__") # add compile/preprocess options
			include_directories(${XENOMAI_INCLUDE_DIR})
			LINK_LIBRARIES(native ${XENOMAI_LIBRARY_NATIVE})
			LINK_LIBRARIES(xenomai ${XENOMAI_LIBRARY_XENOMAI})
			LINK_LIBRARIES(pthread_rt ${XENOMAI_LIBRARY_PTHREAD_RT})
			LINK_LIBRARIES(rtdm ${XENOMAI_LIBRARY_RTDM})
			set(XENOMAI TRUE)
		endif(XENOMAI_DIR)
		
	elseif(${CMAKE_SYSTEM_NAME} MATCHES "FreeBSD")
		set(FREEBSD TRUE) # FreeBSD
	
	elseif(${CMAKE_SYSTEM_NAME} MATCHES "Darwin")
		set(MACOSX TRUE) # Mac OS X
	
=======
# Determine the target plattform
if("${CMAKE_TOOLCHAIN_FILE}" STREQUAL "")

	# Compile for this platform -> use informations form running system
	if(WIN32 AND NOT CYGWIN) # Windows (native)
		set(WINDOWS TRUE)
	elseif(UNIX) # Linux, BSD, Mac OS X, ...
		set(POSIX TRUE)
		if(${CMAKE_SYSTEM_NAME} MATCHES "Linux") # Linux
			set(LINUX TRUE) # Linux operating system
			
			# Check for Xenomai
			set(XENOMAI_SEARCH_PATH /usr/xenomai /usr) # set the search path
			find_path(XENOMAI_DIR include/xeno_config.h ${XENOMAI_SEARCH_PATH}) # find xeno-config.h
			if(XENOMAI_DIR) # Xenomai available
				set(XENOMAI_INCLUDE_DIR ${XENOMAI_DIR}/include) 
				set(XENOMAI_INCLUDE_POSIX_DIR ${XENOMAI_DIR}/include/posix)
				find_library(XENOMAI_LIBRARY_NATIVE  native  ${XENOMAI_DIR}/lib ) 
				find_library(XENOMAI_LIBRARY_XENOMAI xenomai ${XENOMAI_DIR}/lib ) 
				find_library(XENOMAI_LIBRARY_PTHREAD_RT pthread_rt rtdm ${XENOMAI_DIR}/lib ) 
				find_library(XENOMAI_LIBRARY_RTDM    rtdm    ${XENOMAI_DIR}/lib ) 
				find_file(XENOMAI_POSIX_WRAPPERS lib/posix.wrappers ${XENOMAI_SEARCH_PATH} ) # find the posix wrappers 
				set( XENOMAI_EXE_LINKER_FLAGS "-Wl,@${XENOMAI_POSIX_WRAPPERS}" ) # set the linker flags 
				set(XENOMAI_DEFINITIONS "-D_GNU_SOURCE -D_REENTRANT -Wall -pipe -D__XENO__") # add compile/preprocess options 
				include_directories(${XENOMAI_INCLUDE_DIR})
				LINK_LIBRARIES(native ${XENOMAI_LIBRARY_NATIVE})
				LINK_LIBRARIES(xenomai ${XENOMAI_LIBRARY_XENOMAI})
				LINK_LIBRARIES(pthread_rt ${XENOMAI_LIBRARY_PTHREAD_RT})
				LINK_LIBRARIES(rtdm ${XENOMAI_LIBRARY_RTDM})
				set(XENOMAI TRUE)
				set(REALTIME_SUPPORT TRUE)
			endif(XENOMAI_DIR)

			# Check for Preempt_RT
			# TODO
			set(PREEMPT_RT FALSE)
			
			# Check for libraries
			if(NOT LIBFLINK)
				CHECK_INCLUDE_FILES ("flinklib.h" LIBFLINK)
			endif()
			if(NOT LIBCOMEDI)
				CHECK_INCLUDE_FILES ("comedilib.h" LIBCOMEDI)
			endif()

		elseif(${CMAKE_SYSTEM_NAME} MATCHES "FreeBSD") # FreeBSD
			set(FREEBSD TRUE)
		elseif(${CMAKE_SYSTEM_NAME} MATCHES "Darwin") # Mac OS X
			set(MACOSX TRUE)
		else()
			# Unkown UNIX
			# nothing to do
		endif()
>>>>>>> 2728dd2c
	else()
		# Unkown UNIX
		 message(WARNING "Unknown UNIX operating system!")
	endif()
else()
	 # Unkown OS
	 message(WARNING "Unknown operating system!")
endif()

## Check and set C++ compiler flags
CHECK_CXX_COMPILER_FLAG("-std=c++11" COMPILER_SUPPORTS_CXX11)
CHECK_CXX_COMPILER_FLAG("-std=c++0x" COMPILER_SUPPORTS_CXX0X)
if(COMPILER_SUPPORTS_CXX11)
	set(CMAKE_CXX_FLAGS "${CMAKE_CXX_FLAGS} -std=c++11")
elseif(COMPILER_SUPPORTS_CXX0X)
	set(CMAKE_CXX_FLAGS "${CMAKE_CXX_FLAGS} -std=c++0x")
else()
	message(STATUS "The compiler ${CMAKE_CXX_COMPILER} has no C++11 support. Please use a different C++ compiler!")
endif()

<<<<<<< HEAD
## Check for additional libraries
message(STATUS "looking for additional libraries")
find_file(LIBCOMEDI "comedilib.h")
if(LIBCOMEDI)
	message(STATUS "-> libcomedi available")
	set(EXTERNAL_LIBS ${EXTERNAL_LIBS} comedi)
endif()

find_file(LIBFLINK "flinklib.h")
if(LIBFLINK)
	message(STATUS "-> libflink available")
	set(EXTERNAL_LIBS ${EXTERNAL_LIBS} flink)
endif()

find_file(LIBCURSES "curses.h")
if(LIBCURSES)
	message(STATUS "-> libcurses available")
	set(EXTERNAL_LIBS ${EXTERNAL_LIBS} ncurses)
=======
if(LIBCOMEDI)
	SET(EXTERNAL_LIBS ${EXTERNAL_LIBS} comedi)
endif()
if(LIBFLINK)
	SET(EXTERNAL_LIBS ${EXTERNAL_LIBS} flink)
>>>>>>> 2728dd2c
endif()

## Config include file
configure_file(${CMAKE_CURRENT_SOURCE_DIR}/includes/config.hpp.in ${CMAKE_CURRENT_BINARY_DIR}/eeros/config.hpp)
INSTALL(FILES ${CMAKE_CURRENT_BINARY_DIR}/eeros/config.hpp DESTINATION include/eeros)

## Special settings for different IDEs
set(CMAKE_ECLIPSE_GENERATE_SOURCE_PROJECT ON)

## Enable ctest
enable_testing()

## Source directories
add_subdirectory(src)      # EEROS framework
add_subdirectory(examples) # Examples
add_subdirectory(test)     # Unit tests<|MERGE_RESOLUTION|>--- conflicted
+++ resolved
@@ -18,7 +18,6 @@
 ## Load CMake modules
 include(CheckCXXCompilerFlag)
 
-<<<<<<< HEAD
 # Check environment
 if(WIN32 AND NOT CYGWIN)
 	set(WINDOWS TRUE) # Windows (native)
@@ -54,61 +53,6 @@
 	elseif(${CMAKE_SYSTEM_NAME} MATCHES "Darwin")
 		set(MACOSX TRUE) # Mac OS X
 	
-=======
-# Determine the target plattform
-if("${CMAKE_TOOLCHAIN_FILE}" STREQUAL "")
-
-	# Compile for this platform -> use informations form running system
-	if(WIN32 AND NOT CYGWIN) # Windows (native)
-		set(WINDOWS TRUE)
-	elseif(UNIX) # Linux, BSD, Mac OS X, ...
-		set(POSIX TRUE)
-		if(${CMAKE_SYSTEM_NAME} MATCHES "Linux") # Linux
-			set(LINUX TRUE) # Linux operating system
-			
-			# Check for Xenomai
-			set(XENOMAI_SEARCH_PATH /usr/xenomai /usr) # set the search path
-			find_path(XENOMAI_DIR include/xeno_config.h ${XENOMAI_SEARCH_PATH}) # find xeno-config.h
-			if(XENOMAI_DIR) # Xenomai available
-				set(XENOMAI_INCLUDE_DIR ${XENOMAI_DIR}/include) 
-				set(XENOMAI_INCLUDE_POSIX_DIR ${XENOMAI_DIR}/include/posix)
-				find_library(XENOMAI_LIBRARY_NATIVE  native  ${XENOMAI_DIR}/lib ) 
-				find_library(XENOMAI_LIBRARY_XENOMAI xenomai ${XENOMAI_DIR}/lib ) 
-				find_library(XENOMAI_LIBRARY_PTHREAD_RT pthread_rt rtdm ${XENOMAI_DIR}/lib ) 
-				find_library(XENOMAI_LIBRARY_RTDM    rtdm    ${XENOMAI_DIR}/lib ) 
-				find_file(XENOMAI_POSIX_WRAPPERS lib/posix.wrappers ${XENOMAI_SEARCH_PATH} ) # find the posix wrappers 
-				set( XENOMAI_EXE_LINKER_FLAGS "-Wl,@${XENOMAI_POSIX_WRAPPERS}" ) # set the linker flags 
-				set(XENOMAI_DEFINITIONS "-D_GNU_SOURCE -D_REENTRANT -Wall -pipe -D__XENO__") # add compile/preprocess options 
-				include_directories(${XENOMAI_INCLUDE_DIR})
-				LINK_LIBRARIES(native ${XENOMAI_LIBRARY_NATIVE})
-				LINK_LIBRARIES(xenomai ${XENOMAI_LIBRARY_XENOMAI})
-				LINK_LIBRARIES(pthread_rt ${XENOMAI_LIBRARY_PTHREAD_RT})
-				LINK_LIBRARIES(rtdm ${XENOMAI_LIBRARY_RTDM})
-				set(XENOMAI TRUE)
-				set(REALTIME_SUPPORT TRUE)
-			endif(XENOMAI_DIR)
-
-			# Check for Preempt_RT
-			# TODO
-			set(PREEMPT_RT FALSE)
-			
-			# Check for libraries
-			if(NOT LIBFLINK)
-				CHECK_INCLUDE_FILES ("flinklib.h" LIBFLINK)
-			endif()
-			if(NOT LIBCOMEDI)
-				CHECK_INCLUDE_FILES ("comedilib.h" LIBCOMEDI)
-			endif()
-
-		elseif(${CMAKE_SYSTEM_NAME} MATCHES "FreeBSD") # FreeBSD
-			set(FREEBSD TRUE)
-		elseif(${CMAKE_SYSTEM_NAME} MATCHES "Darwin") # Mac OS X
-			set(MACOSX TRUE)
-		else()
-			# Unkown UNIX
-			# nothing to do
-		endif()
->>>>>>> 2728dd2c
 	else()
 		# Unkown UNIX
 		 message(WARNING "Unknown UNIX operating system!")
@@ -126,10 +70,9 @@
 elseif(COMPILER_SUPPORTS_CXX0X)
 	set(CMAKE_CXX_FLAGS "${CMAKE_CXX_FLAGS} -std=c++0x")
 else()
-	message(STATUS "The compiler ${CMAKE_CXX_COMPILER} has no C++11 support. Please use a different C++ compiler!")
+	message(SEND_ERROR "The compiler ${CMAKE_CXX_COMPILER} has no C++11 support. Please use a different C++ compiler!")
 endif()
 
-<<<<<<< HEAD
 ## Check for additional libraries
 message(STATUS "looking for additional libraries")
 find_file(LIBCOMEDI "comedilib.h")
@@ -148,13 +91,6 @@
 if(LIBCURSES)
 	message(STATUS "-> libcurses available")
 	set(EXTERNAL_LIBS ${EXTERNAL_LIBS} ncurses)
-=======
-if(LIBCOMEDI)
-	SET(EXTERNAL_LIBS ${EXTERNAL_LIBS} comedi)
-endif()
-if(LIBFLINK)
-	SET(EXTERNAL_LIBS ${EXTERNAL_LIBS} flink)
->>>>>>> 2728dd2c
 endif()
 
 ## Config include file
@@ -164,7 +100,7 @@
 ## Special settings for different IDEs
 set(CMAKE_ECLIPSE_GENERATE_SOURCE_PROJECT ON)
 
-## Enable ctest
+## Enable CTest
 enable_testing()
 
 ## Source directories
