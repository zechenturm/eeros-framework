# Main CMake file for the EEROS Framework

# We need CMake 2.8 or newer
cmake_minimum_required(VERSION 2.8)

# EEROS Robotic Framework
project(EEROS)

# Additional include and link directories
include_directories(${ADDITIONAL_INCLUDE_DIRS})
link_directories(${ADDITIONAL_LINK_DIRS})

# Install directive for the header files
INSTALL(DIRECTORY ${CMAKE_CURRENT_SOURCE_DIR}/includes/eeros DESTINATION include)

# Load CMake modules
include(CheckIncludeFiles)
include(CheckSymbolExists)
include(CheckLibraryExists)
include(CheckCXXCompilerFlag)

# Determine the target plattform
if("${CMAKE_TOOLCHAIN_FILE}" STREQUAL "")

	# Compile for this platform -> use informations form running system
	if(WIN32 AND NOT CYGWIN) # Windows (native)
		set(WINDOWS TRUE)
	elseif(UNIX) # Linux, BSD, Mac OS X, ...
		set(POSIX TRUE)
		if(${CMAKE_SYSTEM_NAME} MATCHES "Linux") # Linux
			set(LINUX TRUE) # Linux operating system
			
			# Check for Xenomai
			set(XENOMAI_SEARCH_PATH /usr/xenomai /usr) # set the search path
			find_path(XENOMAI_DIR include/xeno_config.h ${XENOMAI_SEARCH_PATH}) # find xeno-config.h
			if(XENOMAI_DIR) # Xenomai available
				set(XENOMAI_INCLUDE_DIR ${XENOMAI_DIR}/include) 
				set(XENOMAI_INCLUDE_POSIX_DIR ${XENOMAI_DIR}/include/posix)
				find_library(XENOMAI_LIBRARY_NATIVE  native  ${XENOMAI_DIR}/lib ) 
				find_library(XENOMAI_LIBRARY_XENOMAI xenomai ${XENOMAI_DIR}/lib ) 
				find_library(XENOMAI_LIBRARY_PTHREAD_RT pthread_rt rtdm ${XENOMAI_DIR}/lib ) 
				find_library(XENOMAI_LIBRARY_RTDM    rtdm    ${XENOMAI_DIR}/lib ) 
				find_file(XENOMAI_POSIX_WRAPPERS lib/posix.wrappers ${XENOMAI_SEARCH_PATH} ) # find the posix wrappers 
				set( XENOMAI_EXE_LINKER_FLAGS "-Wl,@${XENOMAI_POSIX_WRAPPERS}" ) # set the linker flags 
				set(XENOMAI_DEFINITIONS "-D_GNU_SOURCE -D_REENTRANT -Wall -pipe -D__XENO__") # add compile/preprocess options 
				include_directories(${XENOMAI_INCLUDE_DIR})
				LINK_LIBRARIES(native ${XENOMAI_LIBRARY_NATIVE})
				LINK_LIBRARIES(xenomai ${XENOMAI_LIBRARY_XENOMAI})
				LINK_LIBRARIES(pthread_rt ${XENOMAI_LIBRARY_PTHREAD_RT})
				LINK_LIBRARIES(rtdm ${XENOMAI_LIBRARY_RTDM})
				set(XENOMAI TRUE)
				set(REALTIME_SUPPORT TRUE)
			endif(XENOMAI_DIR)

			# Check for Preempt_RT
			# TODO
			set(PREEMPT_RT FALSE)
			
<<<<<<< HEAD
			# Check for additional libraries
			CHECK_INCLUDE_FILES ("comedilib.h" LIBCOMEDI)
			CHECK_INCLUDE_FILES ("flinklib.h" LIBFLINK)
			CHECK_INCLUDE_FILES ("curses.h" LIBCURSES)
			
			if(LIBCOMEDI)
				SET(EXTERNAL_LIBS ${EXTERNAL_LIBS} comedi)
=======
			# Check for libraries
			if(NOT LIBFLINK)
				CHECK_INCLUDE_FILES ("flinklib.h" LIBFLINK)
>>>>>>> f23e8e8a
			endif()
			if(NOT LIBCOMEDI)
				CHECK_INCLUDE_FILES ("comedilib.h" LIBCOMEDI)
			endif()
			if(LIBCURSES)
				SET(EXTERNAL_LIBS ${EXTERNAL_LIBS} ncurses)
			endif()
			
		elseif(${CMAKE_SYSTEM_NAME} MATCHES "FreeBSD") # FreeBSD
			set(FREEBSD TRUE)
		elseif(${CMAKE_SYSTEM_NAME} MATCHES "Darwin") # Mac OS X
			set(MACOSX TRUE)
		else()
			# Unkown UNIX
			# nothing to do
		endif()
	else()
		 # Unkown OS
		 # nothing to do
	endif()
else()
	# Cross compile -> use informations form CMAKE_TOOLCHAIN_FILE
	# nothing to do
endif()

## Check and set C++ compiler flags
CHECK_CXX_COMPILER_FLAG("-std=c++11" COMPILER_SUPPORTS_CXX11)
CHECK_CXX_COMPILER_FLAG("-std=c++0x" COMPILER_SUPPORTS_CXX0X)
if(COMPILER_SUPPORTS_CXX11)
	set(CMAKE_CXX_FLAGS "${CMAKE_CXX_FLAGS} -std=c++11")
elseif(COMPILER_SUPPORTS_CXX0X)
	set(CMAKE_CXX_FLAGS "${CMAKE_CXX_FLAGS} -std=c++0x")
else()
	message(STATUS "The compiler ${CMAKE_CXX_COMPILER} has no C++11 support. Please use a different C++ compiler!")
endif()

if(LIBCOMEDI)
	SET(EXTERNAL_LIBS ${EXTERNAL_LIBS} comedi)
endif()
if(LIBFLINK)
	SET(EXTERNAL_LIBS ${EXTERNAL_LIBS} flink)
endif()

## Config include file
configure_file(${CMAKE_CURRENT_SOURCE_DIR}/includes/config.hpp.in ${CMAKE_CURRENT_BINARY_DIR}/eeros/config.hpp)
INSTALL(FILES ${CMAKE_CURRENT_BINARY_DIR}/eeros/config.hpp DESTINATION include/eeros)

# Special settings for different IDEs
SET(CMAKE_ECLIPSE_GENERATE_SOURCE_PROJECT ON)

# EEROS framework
add_subdirectory(src)

# Unit tests
enable_testing()
add_subdirectory(test)

# Examples
add_subdirectory(examples)<|MERGE_RESOLUTION|>--- conflicted
+++ resolved
@@ -56,26 +56,10 @@
 			# TODO
 			set(PREEMPT_RT FALSE)
 			
-<<<<<<< HEAD
 			# Check for additional libraries
 			CHECK_INCLUDE_FILES ("comedilib.h" LIBCOMEDI)
 			CHECK_INCLUDE_FILES ("flinklib.h" LIBFLINK)
 			CHECK_INCLUDE_FILES ("curses.h" LIBCURSES)
-			
-			if(LIBCOMEDI)
-				SET(EXTERNAL_LIBS ${EXTERNAL_LIBS} comedi)
-=======
-			# Check for libraries
-			if(NOT LIBFLINK)
-				CHECK_INCLUDE_FILES ("flinklib.h" LIBFLINK)
->>>>>>> f23e8e8a
-			endif()
-			if(NOT LIBCOMEDI)
-				CHECK_INCLUDE_FILES ("comedilib.h" LIBCOMEDI)
-			endif()
-			if(LIBCURSES)
-				SET(EXTERNAL_LIBS ${EXTERNAL_LIBS} ncurses)
-			endif()
 			
 		elseif(${CMAKE_SYSTEM_NAME} MATCHES "FreeBSD") # FreeBSD
 			set(FREEBSD TRUE)
@@ -111,6 +95,9 @@
 if(LIBFLINK)
 	SET(EXTERNAL_LIBS ${EXTERNAL_LIBS} flink)
 endif()
+if(LIBCURSES)
+	SET(EXTERNAL_LIBS ${EXTERNAL_LIBS} ncurses)
+endif()
 
 ## Config include file
 configure_file(${CMAKE_CURRENT_SOURCE_DIR}/includes/config.hpp.in ${CMAKE_CURRENT_BINARY_DIR}/eeros/config.hpp)
