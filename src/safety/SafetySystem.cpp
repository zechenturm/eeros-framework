#include <eeros/safety/SafetySystem.hpp>
#include <eeros/core/EEROSException.hpp>

namespace eeros {
	namespace safety {
		
		uint8_t SafetySystem::instCount = 0;
		SafetySystem* SafetySystem::instance = nullptr;
		
		/** \brief Creates a safety system with given properties 
		 *  \param safetyProperties a set of safety properties
		 *  \param period period with which the safety system will be run by the executor
		 */
		SafetySystem::SafetySystem(SafetyProperties& safetyProperties, double period) :
		log('S'),
		currentLevel(nullptr),
		privateContext(this),
		period(period) {
			if(++instCount > 1) { // only one instance is allowed
				throw EEROSException("only one instance of the safety system is allowed");
			}
			if(!setProperties(safetyProperties)) {
				throw EEROSException("verification of safety properties failed!");
			}
			instance = this;
		}
		
		SafetySystem::~SafetySystem() {
			instCount--;
		}

		SafetyLevel& SafetySystem::getCurrentLevel(void) {
			if(currentLevel) {
				return *currentLevel;
			}
			else {
				throw EEROSException("currentLevel not defined"); // TODO define error number and send error message to logger
			}
		}
		
		bool SafetySystem::setProperties(SafetyProperties& safetyProperties) {
			if(safetyProperties.verify()) {
				properties = safetyProperties;
				currentLevel = properties.getEntryLevel();
				nextLevel = currentLevel;
				return true;
			}
			return false;
		}
		
		void SafetySystem::triggerEvent(SafetyEvent event, SafetyContext* context) {
			if(currentLevel) {
				log.info() << "triggering event: \'" << event.getDescription() << "\' in level '" << currentLevel->getDescription() << "\'";
				SafetyLevel* newLevel = currentLevel->getDestLevelForEvent(event, context == &privateContext);
				if(newLevel != nullptr) {
					bool transition = (newLevel != currentLevel);	// stage level change
					// prioritize multiple events, 
					// can be called by different threads
					mtx.lock();
					if(nextLevel == currentLevel) nextLevel = newLevel;
					else if(newLevel->id < nextLevel->id) nextLevel = newLevel;
					mtx.unlock();
					if(transition) log.info() << "new safety level: '" << nextLevel->getDescription() << "\'";	
				} else {
					log.error()	<< "no transition for event \'" << event.getDescription()
								<< "\' in level \'" << currentLevel->getDescription() << "\'";
				}
			} else {
				throw EEROSException("current level not defined"); // TODO define error number and send error message to logger
			}
		}
		
		const SafetyProperties* SafetySystem::getProperties() const {
			return &properties;
		}

		double SafetySystem::getPeriod() const {
			return period;
		}

		void SafetySystem::run() {
			// level must only change before safety system runs or after run method has finished
			if(nextLevel != nullptr) currentLevel = nextLevel; 
			if(currentLevel != nullptr) {

				// 1) Get currentLevel
				SafetyLevel* level = currentLevel;
				
				// 2) Read inputs
				for(auto ia : level->inputAction) {
					if(ia != nullptr) {
						SafetyLevel* oldLevel = currentLevel;
<<<<<<< HEAD
						if (ia->check(&privateContext)) {
							SafetyLevel* newLevel = currentLevel;
							using namespace eeros::logger;
							eeros::hal::InputInterface* input = (eeros::hal::InputInterface*)(ia->inputInterface);
							if (oldLevel != newLevel) {
								log.info()	<< "level changed due to input action: " << input->getId() << endl
											<< "  previous level: [" << oldLevel->id << "] " << oldLevel->getDescription() << endl
											<< "  new level:      [" << newLevel->id << "] " << newLevel->getDescription();
=======
						if(ia->check(&privateContext)) {
							SafetyLevel* newLevel = nextLevel;
							using namespace logger;
							hal::PeripheralInputInterface* input = (hal::PeripheralInputInterface*)(ia->getInput());
							if(oldLevel != newLevel) {
								log.info()	<< "level changed due to input action: " << input->getId()
											<< " from level '" << oldLevel->getDescription() << "'"
											<< " to level '" << newLevel->getDescription() << "'";
>>>>>>> f4d8c8e3
							}
						}
					}
				}
				
				// 3) Execute level action
				if(level->action != nullptr) {
					level->action(&privateContext);
				}
					
				// 4) Set outputs
				for(auto oa : level->outputAction) {
					if(oa != nullptr) {
						oa->set();
					}
				}
				if(nextLevel != nullptr) currentLevel = nextLevel; 
			}
			else {
				log.error() << "current level is null!";
			}
		}
		
		void SafetySystem::exitHandler() {
			SafetySystem* ss = SafetySystem::instance;
			if(ss) ss->properties.exitFunction(&ss->privateContext);
		}
	};
};<|MERGE_RESOLUTION|>--- conflicted
+++ resolved
@@ -90,25 +90,14 @@
 				for(auto ia : level->inputAction) {
 					if(ia != nullptr) {
 						SafetyLevel* oldLevel = currentLevel;
-<<<<<<< HEAD
-						if (ia->check(&privateContext)) {
-							SafetyLevel* newLevel = currentLevel;
-							using namespace eeros::logger;
-							eeros::hal::InputInterface* input = (eeros::hal::InputInterface*)(ia->inputInterface);
-							if (oldLevel != newLevel) {
-								log.info()	<< "level changed due to input action: " << input->getId() << endl
-											<< "  previous level: [" << oldLevel->id << "] " << oldLevel->getDescription() << endl
-											<< "  new level:      [" << newLevel->id << "] " << newLevel->getDescription();
-=======
 						if(ia->check(&privateContext)) {
 							SafetyLevel* newLevel = nextLevel;
 							using namespace logger;
-							hal::PeripheralInputInterface* input = (hal::PeripheralInputInterface*)(ia->getInput());
+							hal::InputInterface* input = (hal::InputInterface*)(ia->getInput());
 							if(oldLevel != newLevel) {
 								log.info()	<< "level changed due to input action: " << input->getId()
 											<< " from level '" << oldLevel->getDescription() << "'"
 											<< " to level '" << newLevel->getDescription() << "'";
->>>>>>> f4d8c8e3
 							}
 						}
 					}
