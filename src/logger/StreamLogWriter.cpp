#include <eeros/logger/StreamLogWriter.hpp>
using namespace eeros::logger;

#include <iomanip>

#define COLOR_RESET			"\033[0m"
#define COLOR_BLACK			"\033[22;30m"
#define COLOR_RED			"\033[22;31m"
#define COLOR_GREEN			"\033[22;32m"
#define COLOR_YELLOW		"\033[22;33m"
#define COLOR_BLUE			"\033[22;34m"
#define COLOR_MAGENTA		"\033[22;35m"
#define COLOR_CYAN			"\033[22;36m"
#define COLOR_GRAY			"\033[22;37m"
#define COLOR_DARK_GRAY		"\033[01;30m"
#define COLOR_LIGHT_RED		"\033[01;31m"
#define COLOR_LIGHT_GREEN	"\033[01;32m"
#define COLOR_LIGHT_YELLOW	"\033[01;33m"
#define COLOR_LIGHT_BLUE	"\033[01;34m"
#define COLOR_LIGHT_MAGENTA	"\033[01;35m"
#define COLOR_LIGHT_CYAN	"\033[01;36m"
#define COLOR_WHITE			"\033[01;37m"


StreamLogWriter::StreamLogWriter(std::ostream& out) :
	out(out),
	visible_level(3),
	enabled(false),
	colored(true)
{
	// nothing to do
}

void StreamLogWriter::show(unsigned level) { visible_level = level; }

void StreamLogWriter::begin(unsigned level, unsigned category) {
	enabled = (level <= visible_level);
	if(!enabled) return;
	
	mtx.lock();
	
	using namespace std;
	
	time_t t(time(nullptr));
	tm* local(localtime(&t));

	out << setfill('0');
	out << setw(4) << (1900 + local->tm_year) << '-' << setw(2) << (local->tm_mon + 1) << '-' << setw(2) << local->tm_mday;
	out << ' ';
	out << setw(2) << local->tm_hour << ':' << setw(2) << local->tm_min << ':' << setw(2) << local->tm_sec;
	out << "  ";

	if (category == 0) {
		out << ' ';
	}
	else {
		if (category >= 'A' && category <= 'Z')
			out << (char)category;
		else
			out << category;
	}
	out << ' ';

	if(colored) {
		switch(level) {
			case 0: out << COLOR_MAGENTA; break; // fatal
			case 1: out << COLOR_RED; break; // error
			case 2: out << COLOR_YELLOW; break; // warning
			case 3: out << COLOR_CYAN; break; // info
			case 4: out << COLOR_RESET; break; // trace
			default: out << COLOR_RESET; break;
		}
	}

	switch(level) {
		case 0: out << "F"; break; // fatal
		case 1: out << "E"; break; // error
		case 2: out << "W"; break; // warning
		case 3: out << "I"; break; // info
		case 4: out << "T"; break; // trace
		default: out << level; break;
	}
	out << ":  ";
}

void StreamLogWriter::end() {
	if(!enabled) return;
	if(colored) out << COLOR_RESET;
	out << std::endl;
	mtx.unlock();
}

void StreamLogWriter::endl() {
	if(!enabled) return;
	out << std::endl << "\t\t\t   ";
}

LogWriter& StreamLogWriter::operator <<(int value) {
	if(enabled)
		out << value;
	
	return *this;
}

LogWriter& StreamLogWriter::operator <<(unsigned int value) {
	if(enabled)
		out << value;
	
	return *this;
}

LogWriter& StreamLogWriter::operator<<(long value) {
	if(enabled)
		out << value;
	
	return *this;
}

LogWriter& StreamLogWriter::operator <<(double value) {
	if(enabled)
		out << value;
	
	return *this;
}

LogWriter& StreamLogWriter::operator <<(const std::string& value) {
	if(enabled)
		out << value;
	
	return *this;
}

<<<<<<< HEAD
/*LogWriter& StreamLogWriter::operator <<(std::ostream& os) {
	if(enabled)
		out << os;
	
	return *this;
}*/

=======
>>>>>>> f4d8c8e3
LogWriter& StreamLogWriter::operator <<(void (*f)(LogWriter&)) {
	if(enabled)
		if(f != nullptr)
			f(*this);
	
	return *this;
}
<|MERGE_RESOLUTION|>--- conflicted
+++ resolved
@@ -130,16 +130,6 @@
 	return *this;
 }
 
-<<<<<<< HEAD
-/*LogWriter& StreamLogWriter::operator <<(std::ostream& os) {
-	if(enabled)
-		out << os;
-	
-	return *this;
-}*/
-
-=======
->>>>>>> f4d8c8e3
 LogWriter& StreamLogWriter::operator <<(void (*f)(LogWriter&)) {
 	if(enabled)
 		if(f != nullptr)
