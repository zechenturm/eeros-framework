build*/
*.kdev4
.directory
cmake.sh
<<<<<<< HEAD
install*/
*.txt.user
=======
*.txt.user
>>>>>>> f1ed4437
<|MERGE_RESOLUTION|>--- conflicted
+++ resolved
@@ -2,9 +2,5 @@
 *.kdev4
 .directory
 cmake.sh
-<<<<<<< HEAD
 install*/
-*.txt.user
-=======
-*.txt.user
->>>>>>> f1ed4437
+*.txt.user